--- conflicted
+++ resolved
@@ -9,9 +9,6 @@
   position: relative; 
   overflow: hidden; 
 }
-
-<<<<<<< HEAD
-=======
 /* Utility: disable text selection (for window chrome/title areas etc.) */
 .no-select, .no-select * {
   -webkit-user-select: none; /* Safari */
@@ -38,8 +35,6 @@
   line-height: 14px;
   flex: 0 0 auto;
 }
-
->>>>>>> 598bb2bd
 #world-layer { 
   position: absolute; 
   inset: 0; 
