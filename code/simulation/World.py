--- conflicted
+++ resolved
@@ -19,13 +19,12 @@
 
     # HACK: Should eventually maybe think of a better way to handle this.
     entity_thinking_count: int = 0  # Count of how many entities are currently thinking
-<<<<<<< HEAD
+
     # Internal cache for mock tilemap (not a pydantic field for persistence normally)
     _tilemap_cache: dict | None = None
-=======
+
     # Extracted tilemap object (mock implementation)
     tilemap: Optional[Tilemap] = None
->>>>>>> 598bb2bd
 
     def __init__(self, **data):
         super().__init__(**data)
@@ -88,55 +87,6 @@
         # 1. Let entities perform their own logic (which may schedule pending moves)
         for entity in self.entities.values():
             entity.tick()
-<<<<<<< HEAD
-        # No broadcast here; handled by Simulation
-        # Mutate one random interior tile each tick for demo dynamics
-        self._maybe_mutate_tilemap()
-
-    # --- Mock Tilemap Support ---
-    def _init_mock_tilemap(self):
-        if self._tilemap_cache is not None:
-            return
-        width = 128
-        height = 128
-        # Border = 1 (rock), interior = 0 (sand), center = 2 (pad)
-        tiles = []
-        for y in range(height):
-            row = []
-            for x in range(width):
-                if x == 0 or y == 0 or x == width - 1 or y == height - 1:
-                    row.append(1)
-                else:
-                    row.append(0)
-            tiles.append(row)
-        center = (width // 2, height // 2)
-        tiles[center[1]][center[0]] = 2
-        self._tilemap_cache = {
-            "width": width,
-            "height": height,
-            "tiles": tiles,
-            "legend": {"0": "sand", "1": "rock", "2": "pad"},
-            "last_mutation": None,
-        }
-
-    def _maybe_mutate_tilemap(self):
-        import random
-        self._init_mock_tilemap()
-        tm = self._tilemap_cache
-        if not tm:
-            return
-        w = tm["width"]
-        h = tm["height"]
-        # Choose random interior coordinate
-        if w <= 2 or h <= 2:
-            return
-        x = random.randint(1, w - 2)
-        y = random.randint(1, h - 2)
-        # Random tile id from allowed set (could bias toward sand)
-        new_val = random.choice([0, 0, 0, 1, 2])
-        tm["tiles"][y][x] = new_val
-        tm["last_mutation"] = {"x": x, "y": y, "value": new_val}
-=======
         # Ensure tilemap present
         if self.tilemap is None:
             self.tilemap = Tilemap.from_default()
@@ -144,7 +94,7 @@
         self._resolve_tile_entity_movements()
         # 3. Perform tile mutation (visual/demo) after movement
         self.tilemap.maybe_mutate()
-
+    
     # --- Movement & Collision Resolution ---
     def _resolve_tile_entity_movements(self):
         tile_entities: List[TileMapEntity] = [e for e in self.entities.values() if isinstance(e, TileMapEntity)]
@@ -235,24 +185,16 @@
             })
 
         self.last_movement_journal = journal
->>>>>>> 598bb2bd
 
     def to_json(self, short: bool = False):
         val = {
             "entities": {eid: entity.to_json(short) for eid, entity in self.entities.items()},
         }
         # Ensure tilemap present
-<<<<<<< HEAD
-        self._init_mock_tilemap()
-        if self._tilemap_cache:
-            # Provide shallow copy without internal mutability references exposure (tiles reused okay for now)
-            val["tilemap"] = self._tilemap_cache
-=======
         if self.tilemap is None:
             self.tilemap = Tilemap.from_default()
         if self.tilemap:
             val["tilemap"] = self.tilemap.to_json()
->>>>>>> 598bb2bd
 
         if not short:
             val["entity_thinking_count"] = self.entity_thinking_count
